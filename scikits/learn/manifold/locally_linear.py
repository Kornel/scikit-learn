--- conflicted
+++ resolved
@@ -86,16 +86,10 @@
 
 def locally_linear_embedding(
     X, n_neighbors, out_dim, reg=1e-3, eigen_solver='arpack',
-<<<<<<< HEAD
-    tol=1e-6, max_iter=100, random_state=0, method='standard',
-    H_tol=1E-4, M_tol=1E-12):
-    """
-    Perform a Locally Linear Embedding analysis on the data.
-=======
-    tol=1e-6, max_iter=100, method='standard', H_tol=1E-4, M_tol=1E-12,
+    tol=1e-6, max_iter=100, method='standard',
+    hessian_tol=1E-4, modified_tol=1E-12,
     random_state=None):
     """Perform a Locally Linear Embedding analysis on the data.
->>>>>>> cd694e76
 
     Parameters
     ----------
@@ -120,30 +114,23 @@
     max_iter : integer
         maximum number of iterations for the lobpcg solver.
 
-    random_state : int or RandomState instance
-        Pseudo number generator used for init the eigenvectors when using
-        the lobpcg method.
-
-<<<<<<< HEAD
     method : string ['standard' | 'hessian' | 'modified']
-        'standard' : use the standard locally linear embedding algorithm.
-                     see reference [1]
-        'hessian'  : use the hessian eigenmap method.  This method requires
-                     n_neighbors > out_dim * (1 + (out_dim + 1) / 2.
-                     see reference [2]
-        'modified' : use the modified locally linear embedding algorithm.
-                     see reference [3]
-        'ltsa'     : use local tangent space alignment algorithm
-                     see reference [4]
-
-    H_tol : tolerance used for hessian eigenmapping method
-            only referenced if method == 'hessian'
-
-    M_tol : tolerance used for modified LLE method
-            only referenced if method == 'modified'
-
-=======
->>>>>>> cd694e76
+        standard : use the standard locally linear embedding algorithm.
+                   see reference [1]
+        hessian  : use the hessian eigenmap method.  This method requires
+                   n_neighbors > out_dim * (1 + (out_dim + 1) / 2.
+                   see reference [2]
+        modified : use the modified locally linear embedding algorithm.
+                   see reference [3]
+        ltsa     : use local tangent space alignment algorithm
+                   see reference [4]
+
+    hessian_tol : tolerance used for hessian eigenmapping method
+                  only referenced if method == 'hessian'
+
+    modified_tol : tolerance used for modified LLE method
+                  only referenced if method == 'modified'
+
     Returns
     -------
     Y : array-like, shape [n_samples, out_dim]
@@ -392,7 +379,7 @@
         self.out_dim = out_dim
         self.random_state = random_state
 
-    def fit(self, X, Y=None, reg=1e-3, eigen_solver='lobpcg', tol=1e-6,
+    def fit(self, X, Y=None, reg=1e-3, eigen_solver='arpack', tol=1e-6,
             max_iter=100, **params):
         """Compute the embedding vectors for data X
 
